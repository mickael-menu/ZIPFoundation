//
//  ZIPFoundationTests.swift
//  ZIPFoundation
//
//  Copyright © 2017-2023 Thomas Zoechling, https://www.peakstep.com and the ZIP Foundation project authors.
//  Released under the MIT License.
//
//  See https://github.com/weichsel/ZIPFoundation/blob/master/LICENSE for license information.
//

import XCTest
@testable import ZIPFoundation

enum AdditionalDataError: Error {
    case encodingError
    case invalidDataError
}

class ZIPFoundationTests: XCTestCase {
    class var testBundle: Bundle {
        return Bundle(for: self)
    }

    static var tempZipDirectoryURL: URL = {
        let processInfo = ProcessInfo.processInfo
        var tempZipDirectory = URL(fileURLWithPath: NSTemporaryDirectory())
        tempZipDirectory.appendPathComponent("ZipTempDirectory")
        // We use a unique path to support parallel test runs via
        // "swift test --parallel"
        // When using --parallel, setUp() and tearDown() are called 
        // multiple times.
        tempZipDirectory.appendPathComponent(processInfo.globallyUniqueString)
        return tempZipDirectory
    }()

    static var resourceDirectoryURL: URL {
        var resourceDirectoryURL = URL(fileURLWithPath: #file)
        resourceDirectoryURL.deleteLastPathComponent()
        resourceDirectoryURL.appendPathComponent("Resources")
        return resourceDirectoryURL
    }

    override class func setUp() {
        super.setUp()
        do {
            let fileManager = FileManager()
            if fileManager.itemExists(at: tempZipDirectoryURL) {
                try fileManager.removeItem(at: tempZipDirectoryURL)
            }
            try fileManager.createDirectory(at: tempZipDirectoryURL,
                                                    withIntermediateDirectories: true,
                                                    attributes: nil)
        } catch {
            XCTFail("Unexpected error while trying to set up test resources.")
        }
    }

    override class func tearDown() {
        do {
            let fileManager = FileManager()
            try fileManager.removeItem(at: tempZipDirectoryURL)
        } catch {
            XCTFail("Unexpected error while trying to clean up test resources.")
        }
        super.tearDown()
    }

    // MARK: - Helpers

    func archive(for testFunction: String, mode: Archive.AccessMode,
                 preferredEncoding: String.Encoding? = nil) -> Archive {
        var sourceArchiveURL = ZIPFoundationTests.resourceDirectoryURL
        sourceArchiveURL.appendPathComponent(testFunction.replacingOccurrences(of: "()", with: ""))
        sourceArchiveURL.appendPathExtension("zip")
        var destinationArchiveURL = ZIPFoundationTests.tempZipDirectoryURL
        destinationArchiveURL.appendPathComponent(ProcessInfo.processInfo.globallyUniqueString)
        destinationArchiveURL.appendPathExtension("zip")
        do {
            if mode != .create {
                let fileManager = FileManager()
                try fileManager.copyItem(at: sourceArchiveURL, to: destinationArchiveURL)
            }
            let archive = try Archive(url: destinationArchiveURL, accessMode: mode,
                                      pathEncoding: preferredEncoding)
            return archive
        } catch {
            XCTFail("Failed to get test archive: \(error)")
            type(of: self).tearDown()
            preconditionFailure()
        }
    }

    func pathComponent(for testFunction: String) -> String {
        return testFunction.replacingOccurrences(of: "()", with: "")
    }

    func archiveName(for testFunction: String, suffix: String = "") -> String {
        let archiveName = testFunction.replacingOccurrences(of: "()", with: "")
        return archiveName.appending(suffix).appending(".zip")
    }

    func resourceURL(for testFunction: String, pathExtension: String) -> URL {
        var sourceAssetURL = ZIPFoundationTests.resourceDirectoryURL
        sourceAssetURL.appendPathComponent(testFunction.replacingOccurrences(of: "()", with: ""))
        sourceAssetURL.appendPathExtension(pathExtension)
        var destinationAssetURL = ZIPFoundationTests.tempZipDirectoryURL
        destinationAssetURL.appendPathComponent(sourceAssetURL.lastPathComponent)
        do {
            let fileManager = FileManager()
            try fileManager.copyItem(at: sourceAssetURL, to: destinationAssetURL)
            return destinationAssetURL
        } catch {
            XCTFail("Failed to get test resource '\(destinationAssetURL.lastPathComponent)'")
            type(of: self).tearDown()
            preconditionFailure()
        }
    }

    func createDirectory(for testFunction: String) -> URL {
        let fileManager = FileManager()
        var URL = ZIPFoundationTests.tempZipDirectoryURL
        URL = URL.appendingPathComponent(self.pathComponent(for: testFunction))
        do {
            try fileManager.createDirectory(at: URL, withIntermediateDirectories: true, attributes: nil)
        } catch {
            XCTFail("Failed to get create directory for test function:\(testFunction)")
            type(of: self).tearDown()
            preconditionFailure()
        }
        return URL
    }

<<<<<<< HEAD
    func runWithUnprivilegedGroup(handler: () throws -> Void) {
        let originalGID = getgid()
        defer { setgid(originalGID) }
        guard let user = getpwnam("nobody") else { return }

        let gid = user.pointee.pw_gid
        guard 0 == setgid(gid) else { return }
    }

    func runWithFileDescriptorLimit(_ limit: UInt64, handler: () throws -> Void) rethrows {
        #if os(macOS) || os(iOS) || os(watchOS) || os(tvOS) || os(Android)
=======
    func runWithFileDescriptorLimit(_ limit: UInt64, handler: () -> Void) {
        #if os(macOS) || os(iOS) || os(watchOS) || os(tvOS) || os(visionOS) || os(Android)
>>>>>>> 1f10742b
        let fileNoFlag = RLIMIT_NOFILE
        #else
        let fileNoFlag = Int32(RLIMIT_NOFILE.rawValue)
        #endif
        var storedRlimit = rlimit()
        getrlimit(fileNoFlag, &storedRlimit)
        var tempRlimit = storedRlimit
        tempRlimit.rlim_cur = rlim_t(limit)
        setrlimit(fileNoFlag, &tempRlimit)
        defer { setrlimit(fileNoFlag, &storedRlimit) }
        try handler()
    }

    func runWithoutMemory(handler: () -> Void) {
        #if os(macOS) || os(iOS) || os(tvOS) || os(visionOS) || os(watchOS)
        let systemAllocator = CFAllocatorGetDefault().takeUnretainedValue()
        CFAllocatorSetDefault(kCFAllocatorNull)
        defer { CFAllocatorSetDefault(systemAllocator) }
        handler()
        #endif
    }

    // MARK: - ZIP64 Helpers

    // It's not practical to create compressed files that exceed the size limit every time for test,
    // so provide helper methods to mock the maximum size limit

    func mockIntMaxValues(int32Factor: Int = 64, int16Factor: Int = 64) {
        maxUInt32 = UInt32(int32Factor * int32Factor)
        maxUInt16 = UInt16(int16Factor)
    }

    func resetIntMaxValues() {
        maxUInt32 = .max
        maxUInt16 = .max
    }
}

extension ZIPFoundationTests {
    // From https://oleb.net/blog/2017/03/keeping-xctest-in-sync/
    func testLinuxTestSuiteIncludesAllTests() {
        #if os(macOS) || os(iOS) || os(tvOS) || os(visionOS) || os(watchOS)
            let thisClass = type(of: self)
            let linuxCount = thisClass.allTests.count
            let darwinCount = Int(thisClass.defaultTestSuite.testCaseCount)
            XCTAssertEqual(linuxCount, darwinCount,
                           "\(darwinCount - linuxCount) tests are missing from allTests")
        #endif
    }

    static var allTests: [(String, (ZIPFoundationTests) -> () throws -> Void)] {
        return [
            ("testArchiveAddEntryErrorConditions", testArchiveAddEntryErrorConditions),
            ("testArchiveCreateErrorConditions", testArchiveCreateErrorConditions),
            ("testArchiveInvalidEOCDRecordConditions", testArchiveInvalidEOCDRecordConditions),
            ("testArchiveInvalidDataErrorConditions", testArchiveInvalidDataErrorConditions),
            ("testArchiveIteratorErrorConditions", testArchiveIteratorErrorConditions),
            ("testArchiveReadErrorConditions", testArchiveReadErrorConditions),
            ("testArchiveUpdateErrorConditions", testArchiveUpdateErrorConditions),
            ("testCorruptFileErrorConditions", testCorruptFileErrorConditions),
            ("testCorruptSymbolicLinkErrorConditions", testCorruptSymbolicLinkErrorConditions),
            ("testCreateArchiveAddCompressedEntry", testCreateArchiveAddCompressedEntry),
            ("testCRC32Calculation", testCRC32Calculation),
            ("testCreateArchiveAddDirectory", testCreateArchiveAddDirectory),
            ("testCreateArchiveAddEntryErrorConditions", testCreateArchiveAddEntryErrorConditions),
            ("testCreateArchiveAddZeroSizeUncompressedEntry", testCreateArchiveAddZeroSizeUncompressedEntry),
            ("testCreateArchiveAddZeroSizeCompressedEntry", testCreateArchiveAddZeroSizeCompressedEntry),
            ("testCreateArchiveAddLargeCompressedEntry", testCreateArchiveAddLargeCompressedEntry),
            ("testCreateArchiveAddLargeUncompressedEntry", testCreateArchiveAddLargeUncompressedEntry),
            ("testCreateArchiveAddSymbolicLink", testCreateArchiveAddSymbolicLink),
            ("testCreateArchiveAddUncompressedEntry", testCreateArchiveAddUncompressedEntry),
            ("testDetectEntryType", testDetectEntryType),
            ("testExtractInvalidBufferSizeErrorConditions", testExtractInvalidBufferSizeErrorConditions),
            ("testDirectoryCreationHelperMethods", testDirectoryCreationHelperMethods),
            ("testEntryIsCompressed", testEntryIsCompressed),
            ("testEntryInvalidAdditionalDataErrorConditions", testEntryInvalidAdditionalDataErrorConditions),
            ("testEntryInvalidPathEncodingErrorConditions", testEntryInvalidPathEncodingErrorConditions),
            ("testEntryInvalidSignatureErrorConditions", testEntryInvalidSignatureErrorConditions),
            ("testEntryMissingDataDescriptorErrorCondition", testEntryMissingDataDescriptorErrorCondition),
            ("testEntryTypeDetectionHeuristics", testEntryTypeDetectionHeuristics),
            ("testEntryValidDataDescriptor", testEntryValidDataDescriptor),
            ("testEntryWrongDataLengthErrorConditions", testEntryWrongDataLengthErrorConditions),
            ("testExtractCompressedDataDescriptorArchive", testExtractCompressedDataDescriptorArchive),
            ("testExtractCompressedFolderEntries", testExtractCompressedFolderEntries),
            ("testExtractEncryptedArchiveErrorConditions", testExtractEncryptedArchiveErrorConditions),
            ("testExtractUncompressedEntryCancelation", testExtractUncompressedEntryCancelation),
            ("testExtractCompressedEntryCancelation", testExtractCompressedEntryCancelation),
            ("testExtractErrorConditions", testExtractErrorConditions),
            ("testExtractPreferredEncoding", testExtractPreferredEncoding),
            ("testExtractMSDOSArchive", testExtractMSDOSArchive),
            ("testExtractUncompressedDataDescriptorArchive", testExtractUncompressedDataDescriptorArchive),
            ("testExtractUncompressedFolderEntries", testExtractUncompressedFolderEntries),
            ("testExtractUncompressedEmptyFile", testExtractUncompressedEmptyFile),
            ("testFileAttributeHelperMethods", testFileAttributeHelperMethods),
            ("testFilePermissionHelperMethods", testFilePermissionHelperMethods),
            ("testFileSizeHelperMethods", testFileSizeHelperMethods),
            ("testFileTypeHelperMethods", testFileTypeHelperMethods),
            ("testInvalidCompressionMethodErrorConditions", testInvalidCompressionMethodErrorConditions),
            ("testInvalidPOSIXError", testInvalidPOSIXError),
            ("testPerformanceReadCompressed", testPerformanceReadCompressed),
            ("testPerformanceReadUncompressed", testPerformanceReadUncompressed),
            ("testPerformanceWriteCompressed", testPerformanceWriteCompressed),
            ("testPerformanceWriteUncompressed", testPerformanceWriteUncompressed),
            ("testPerformanceCRC32", testPerformanceCRC32),
            ("testPOSIXPermissions", testPOSIXPermissions),
            ("testCRC32Check", testCRC32Check),
            ("testProgressHelpers", testProgressHelpers),
            ("testRemoveCompressedEntry", testRemoveCompressedEntry),
            ("testRemoveDataDescriptorCompressedEntry", testRemoveDataDescriptorCompressedEntry),
            ("testRemoveEntryErrorConditions", testRemoveEntryErrorConditions),
            ("testRemoveUncompressedEntry", testRemoveUncompressedEntry),
            ("testTemporaryReplacementDirectoryURL", testTemporaryReplacementDirectoryURL),
            ("testTraversalAttack", testTraversalAttack),
            ("testUnzipItem", testUnzipItem),
            ("testUnzipItemWithPreferredEncoding", testUnzipItemWithPreferredEncoding),
            ("testUnzipItemErrorConditions", testUnzipItemErrorConditions),
            ("testZipItem", testZipItem),
            ("testLinuxTestSuiteIncludesAllTests", testLinuxTestSuiteIncludesAllTests)
        ] + zip64Tests + darwinOnlyTests + swift5OnlyTests
    }

    static var zip64Tests: [(String, (ZIPFoundationTests) -> () throws -> Void)] {
        return [
            ("testZipCompressedZIP64Item", testZipCompressedZIP64Item),
            ("testZipUncompressedZIP64Item", testZipUncompressedZIP64Item),
            ("testUnzipCompressedZIP64Item", testUnzipCompressedZIP64Item),
            ("testUnzipUncompressedZIP64Item", testUnzipUncompressedZIP64Item),
            ("testUnzipItemWithZIP64DataDescriptor", testUnzipItemWithZIP64DataDescriptor),
            ("testEntryZIP64ExtraField", testEntryZIP64ExtraField),
            ("testEntryZIP64FieldOnlyHasUncompressedSize", testEntryZIP64FieldOnlyHasUncompressedSize),
            ("testEntryZIP64FieldIncludingDiskNumberStart", testEntryZIP64FieldIncludingDiskNumberStart),
            ("testEntryValidZIP64DataDescriptor", testEntryValidZIP64DataDescriptor),
            ("testEntryWithZIP64ExtraField", testEntryWithZIP64ExtraField),
            ("testEntryInvalidZIP64ExtraFieldErrorConditions", testEntryInvalidZIP64ExtraFieldErrorConditions),
            ("testEntryScanForZIP64Field", testEntryScanForZIP64Field),
            ("testEntryScanForZIP64FieldErrorConditions", testEntryScanForZIP64FieldErrorConditions),
            ("testArchiveZIP64EOCDRecord", testArchiveZIP64EOCDRecord),
            ("testArchiveInvalidZIP64EOCERecordConditions", testArchiveInvalidZIP64EOCERecordConditions),
            ("testArchiveZIP64EOCDLocator", testArchiveZIP64EOCDLocator),
            ("testArchiveInvalidZIP64EOCDLocatorConditions", testArchiveInvalidZIP64EOCDLocatorConditions),
            ("testCreateZIP64ArchiveWithLargeSize", testCreateZIP64ArchiveWithLargeSize),
            ("testCreateZIP64ArchiveWithTooManyEntries", testCreateZIP64ArchiveWithTooManyEntries),
            ("testAddEntryToArchiveWithZIP64LFHOffset", testAddEntryToArchiveWithZIP64LFHOffset),
            ("testAddDirectoryToArchiveWithZIP64LFHOffset", testAddDirectoryToArchiveWithZIP64LFHOffset),
            ("testCreateZIP64ArchiveWithLargeSizeOfCD", testCreateZIP64ArchiveWithLargeSizeOfCD),
            ("testRemoveEntryFromArchiveWithZIP64EOCD", testRemoveEntryFromArchiveWithZIP64EOCD),
            ("testRemoveZIP64EntryFromArchiveWithZIP64EOCD", testRemoveZIP64EntryFromArchiveWithZIP64EOCD),
            ("testRemoveEntryWithZIP64ExtendedInformation", testRemoveEntryWithZIP64ExtendedInformation),
            ("testWriteEOCDWithTooLargeSizeOfCentralDirectory", testWriteEOCDWithTooLargeSizeOfCentralDirectory),
            ("testWriteEOCDWithTooLargeCentralDirectoryOffset", testWriteEOCDWithTooLargeCentralDirectoryOffset),
            ("testWriteLargeChunk", testWriteLargeChunk),
            ("testExtractUncompressedZIP64Entries", testExtractUncompressedZIP64Entries),
            ("testExtractCompressedZIP64Entries", testExtractCompressedZIP64Entries),
            ("testExtractEntryWithZIP64DataDescriptor", testExtractEntryWithZIP64DataDescriptor)
        ]
    }

    static var darwinOnlyTests: [(String, (ZIPFoundationTests) -> () throws -> Void)] {
        #if os(macOS) || os(iOS) || os(tvOS) || os(visionOS) || os(watchOS)
        return [
            ("testFileModificationDate", testFileModificationDate),
            ("testFileModificationDateHelperMethods", testFileModificationDateHelperMethods),
            ("testZipItemProgress", testZipItemProgress),
            ("testUnzipItemProgress", testUnzipItemProgress),
            ("testConsistentBehaviorWithSystemZIPUtilities", testConsistentBehaviorWithSystemZIPUtilities),
            ("testRemoveEntryProgress", testRemoveEntryProgress),
            ("testReplaceCurrentArchiveWithArchiveCrossLink", testReplaceCurrentArchiveWithArchiveCrossLink),
            ("testArchiveAddUncompressedEntryProgress", testArchiveAddUncompressedEntryProgress),
            ("testArchiveAddCompressedEntryProgress", testArchiveAddCompressedEntryProgress),
            ("testZIP64ArchiveAddEntryProgress", testZIP64ArchiveAddEntryProgress),
            // The below test cases test error code paths but they lead to undefined behavior and memory
            // corruption on non-Darwin platforms. We disable them for now.
            ("testReadStructureErrorConditions", testReadStructureErrorConditions),
            ("testReadChunkErrorConditions", testReadChunkErrorConditions),
            ("testWriteChunkErrorConditions", testWriteChunkErrorConditions),
            ("testWriteLargeChunkErrorConditions", testWriteLargeChunkErrorConditions),
            // Fails for Swift < 4.2 on Linux. We can re-enable that when we drop Swift 4.x support
            ("testZipItemErrorConditions", testZipItemErrorConditions),
            // Applying permissions on symlinks is only relevant on Darwin platforms
            ("testSymlinkPermissionsTransferErrorConditions", testSymlinkPermissionsTransferErrorConditions),
            // Applying file modification dates is currently unsupported in corelibs Foundation
            ("testSymlinkModificationDateTransferErrorConditions", testSymlinkModificationDateTransferErrorConditions)
        ]
        #else
        return []
        #endif
    }

    static var swift5OnlyTests: [(String, (ZIPFoundationTests) -> () throws -> Void)] {
        #if swift(>=5.0)
        return [
            ("testAppendFile", testAppendFile),
            ("testCreateArchiveAddUncompressedEntryToMemory", testCreateArchiveAddUncompressedEntryToMemory),
            ("testCreateArchiveAddCompressedEntryToMemory", testCreateArchiveAddCompressedEntryToMemory),
            ("testUpdateArchiveRemoveUncompressedEntryFromMemory", testUpdateArchiveRemoveUncompressedEntryFromMemory),
            ("testExtractCompressedFolderEntriesFromMemory", testExtractCompressedFolderEntriesFromMemory),
            ("testExtractUncompressedFolderEntriesFromMemory", testExtractUncompressedFolderEntriesFromMemory),
            ("testMemoryArchiveErrorConditions", testMemoryArchiveErrorConditions),
            ("testWriteOnlyFile", testWriteOnlyFile),
            ("testReadOnlyFile", testReadOnlyFile),
            ("testReadOnlySlicedFile", testReadOnlySlicedFile),
            ("testReadWriteFile", testReadWriteFile)
        ]
        #else
        return []
        #endif
    }
}

extension Archive {
    func checkIntegrity() -> Bool {
        var isCorrect = false
        do {
            for entry in self {
                let checksum = try self.extract(entry, consumer: { _ in })
                isCorrect = checksum == entry.checksum
                guard isCorrect else { break }
            }
        } catch { return false }
        return isCorrect
    }
}

extension Data {
    static func makeRandomData(size: Int) -> Data {
        #if os(macOS) || os(iOS) || os(watchOS) || os(tvOS) || os(visionOS)
        let bytes = [UInt32](repeating: 0, count: size).map { _ in UInt32.random(in: 0...UInt32.max) }
        #else
        let bytes = [UInt32](repeating: 0, count: size).map { _ in random() }
        #endif
        return Data(bytes: bytes, count: size)
    }
}

#if os(macOS)
extension NSUserScriptTask {
    static func makeVolumeCreationTask(at tempDir: URL, volumeName: String) throws -> NSUserScriptTask {
        let scriptURL = tempDir.appendingPathComponent("createVol.sh", isDirectory: false)
        let dmgURL = tempDir.appendingPathComponent(volumeName).appendingPathExtension("dmg")
        let script = """
        #!/bin/bash
        hdiutil create -size 5m -fs HFS+ -type SPARSEBUNDLE -ov -volname "\(volumeName)" "\(dmgURL.path)"
        hdiutil attach -nobrowse "\(dmgURL.appendingPathExtension("sparsebundle").path)"
        """
        try script.write(to: scriptURL, atomically: false, encoding: .utf8)
        let permissions = NSNumber(value: Int16(0o770))
        try FileManager.default.setAttributes([.posixPermissions: permissions], ofItemAtPath: scriptURL.path)
        return try NSUserScriptTask(url: scriptURL)
    }
}
#endif<|MERGE_RESOLUTION|>--- conflicted
+++ resolved
@@ -130,7 +130,6 @@
         return URL
     }
 
-<<<<<<< HEAD
     func runWithUnprivilegedGroup(handler: () throws -> Void) {
         let originalGID = getgid()
         defer { setgid(originalGID) }
@@ -141,11 +140,7 @@
     }
 
     func runWithFileDescriptorLimit(_ limit: UInt64, handler: () throws -> Void) rethrows {
-        #if os(macOS) || os(iOS) || os(watchOS) || os(tvOS) || os(Android)
-=======
-    func runWithFileDescriptorLimit(_ limit: UInt64, handler: () -> Void) {
         #if os(macOS) || os(iOS) || os(watchOS) || os(tvOS) || os(visionOS) || os(Android)
->>>>>>> 1f10742b
         let fileNoFlag = RLIMIT_NOFILE
         #else
         let fileNoFlag = Int32(RLIMIT_NOFILE.rawValue)
